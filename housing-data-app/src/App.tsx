import { useState, useEffect } from 'react';
import { useAuth } from './contexts/AuthContext';
import { MarketCard } from './components/MarketCard';
import { MarketCardSkeletonGrid } from './components/MarketCardSkeleton';
import { PriceChart } from './components/PriceChart';
import { TimeRangeSelector } from './components/TimeRangeSelector';
import { MarketSearch } from './components/MarketSearch';
import { SettingsPanel } from './components/SettingsPanel';
import { FavoritesPanel } from './components/FavoritesPanel';
import { MobileHeader } from './components/MobileHeader';
import { MobileSettingsModal } from './components/MobileSettingsModal';
import { FeaturedMarketsCarousel } from './components/FeaturedMarketsCarousel';
import { FavoritesCarousel } from './components/FavoritesCarousel';
import { BottomSearchBar } from './components/BottomSearchBar';
import { useMarketData } from './hooks/useMarketData';
import { useFavorites } from './hooks/useFavorites';
import { useIsMobile } from './hooks/useIsMobile';
import { createProvider, getProviderType, CSVProvider } from './services/providers';
import { transformToMarketPriceData, generateHistoricalData, generateHistoricalRentalData } from './utils/dataTransform';
import { formatPrice, formatPercentage } from './utils/formatters';
import type { MarketPriceData, TimeRange, Market } from './types';

// Color palette for comparison (matches PriceChart colors)
const COMPARISON_COLORS = [
  '#1E40AF', '#EF4444', '#10B981', '#F59E0B', '#8B5CF6', '#EC4899',
];

function App() {
  const { user, loading: authLoading, logout, signInWithGoogle } = useAuth();
  const [selectedMarket, setSelectedMarket] = useState<MarketPriceData | null>(null);
  const [timeRange, setTimeRange] = useState<TimeRange>('MAX');
  const [comparisonMarkets, setComparisonMarkets] = useState<MarketPriceData[]>([]);
  const [showLoginModal, setShowLoginModal] = useState(false);
  const [showRentalOverlay, setShowRentalOverlay] = useState(false);
  const [showMobileSettings, setShowMobileSettings] = useState(false);

  // Detect mobile screen
  const isMobile = useIsMobile();

  // Helper function to add historical data (both home values and rentals) to market data
  const addHistoricalData = (marketData: MarketPriceData, stats: any) => {
    // Add home value historical data
    if (stats.historicalPrices && stats.historicalPrices.length > 0) {
      marketData.historicalData = stats.historicalPrices.map((h: any) => ({
        date: h.date,
        price: h.price,
        propertyType: 'single_family' as const,
      }));
    } else {
      marketData.historicalData = generateHistoricalData(
        marketData.currentPrice,
        marketData.changeDirection === 'up'
          ? marketData.priceChange
          : -marketData.priceChange,
        12
      );
    }

    // Add rental historical data if available
    if (stats.historicalRentals && stats.historicalRentals.length > 0) {
      marketData.historicalRentals = stats.historicalRentals.map((h: any) => ({
        date: h.date,
        rent: h.rent,
        propertyType: 'single_family' as const,
      }));
    } else if (marketData.currentRent && marketData.rentChange) {
      // Generate mock rental data if we have current rent but no historical data
      marketData.historicalRentals = generateHistoricalRentalData(
        marketData.currentRent,
        marketData.rentChangeDirection === 'up'
          ? marketData.rentChange
          : -marketData.rentChange,
        12
      );
    }

    return marketData;
  };

  // Fetch market data using the custom hook
  const { data: marketData, loading: dataLoading, error, loadingProgress, loadingMessage } = useMarketData();

  // Favorites hook
  const { favorites, loading: favoritesLoading, toggleFavorite, isFavorited } = useFavorites();
<<<<<<< HEAD

  // Debug: Log state changes to diagnose pre-selection issue
  useEffect(() => {
    console.log('[App] State changed:', {
      user: user?.email || 'not logged in',
      dataLoading,
      favoritesLoading,
      selectedMarket: selectedMarket?.marketName || 'none',
      favoritesCount: favorites.length,
      marketDataCount: marketData.length
    });
  }, [user, dataLoading, favoritesLoading, selectedMarket, favorites.length, marketData.length]);

  // Pre-selection logic: Select first favorite (if logged in with favorites) or first featured market
  useEffect(() => {
    console.log('[App] Pre-selection effect running. Conditions:', {
      dataLoading,
      selectedMarket: selectedMarket?.marketName || 'none',
      user: user?.email || 'not logged in',
      favoritesLoading,
      favoritesCount: favorites.length
    });

    // Only run when data is loaded and no market is selected yet
    if (dataLoading || selectedMarket) {
      console.log('[App] Early return - dataLoading or market already selected');
      return;
    }

    // If user is logged in, wait for favorites to load
    if (user && favoritesLoading) {
      console.log('[App] Waiting for favorites to load before pre-selecting market...');
      return;
    }
=======

  // Pre-selection logic: Select first favorite (if logged in with favorites) or first featured market
  useEffect(() => {

    // Only run when data is loaded, auth is loaded, favorites are loaded, and no market is selected yet
    if (dataLoading || selectedMarket) return;
>>>>>>> e3316426

    // Wait for auth to initialize before making any selection decisions
    if (authLoading) return;

    // If user is logged in, wait for favorites to load before selecting
    if (user && favoritesLoading) return;

    const selectInitialMarket = async () => {

      // If user is logged in and has favorites, select first favorite
      if (user && favorites.length > 0) {
        const firstFavorite = favorites[0];

        try {
          const provider = createProvider();
          const providerType = getProviderType();

          // Wait for CSV provider to load data if needed
          if (providerType === 'csv' && provider instanceof CSVProvider) {
            await provider.waitForDataLoad();
          }

          // Get market stats from provider
          const stats = await provider.getMarketStats(firstFavorite.marketName);

          if (!stats) {
            console.warn('[App] No stats found for favorite:', firstFavorite.marketName);
            // Fallback to first featured market
            if (marketData.length > 0) {
              setSelectedMarket(marketData[0]);
            }
            return;
          }

          // Transform to MarketPriceData and add historical data
          const selectedMarketData = transformToMarketPriceData(firstFavorite.marketId, firstFavorite.marketName, stats);
          addHistoricalData(selectedMarketData, stats);

          console.log('[App] Pre-selected favorite market:', selectedMarketData);
          console.log('[App] Rental data available?', {
            hasRentalData: !!selectedMarketData.historicalRentals,
            rentalDataLength: selectedMarketData.historicalRentals?.length || 0,
            currentRent: selectedMarketData.currentRent
          });
          setSelectedMarket(selectedMarketData);
        } catch (error) {
          console.error('[App] Failed to load favorite market data:', error);
          // Fallback to first featured market
          if (marketData.length > 0) {
            setSelectedMarket(marketData[0]);
          }
        }
        return;
      }

      // Otherwise, select first featured market
      if (marketData.length > 0) {
        setSelectedMarket(marketData[0]);
      }
    };

    selectInitialMarket();
    // eslint-disable-next-line react-hooks/exhaustive-deps
  }, [user, favorites.length, marketData.length, dataLoading, favoritesLoading]);

  // Show loading state while checking auth (but allow app to load)
  // We'll show auth loading in the header instead of blocking the whole app

  const handleMarketClick = (market: MarketPriceData) => {
    console.log('[App] Market clicked from featured list:', market);
    console.log('[App] Rental data in clicked market?', {
      hasRentalData: !!market.historicalRentals,
      rentalDataLength: market.historicalRentals?.length || 0,
      currentRent: market.currentRent
    });
    setSelectedMarket(market);
  };

  const handleSelectMarket = async (market: Market) => {
    console.log('[App] Selected market from search:', market);

    try {
      const provider = createProvider();
      const providerType = getProviderType();

      // Wait for CSV provider to load data if needed
      if (providerType === 'csv' && provider instanceof CSVProvider) {
        console.log('[App] Waiting for CSV provider to load data...');
        await provider.waitForDataLoad();
      }

      // Get market stats from provider
      const location = `${market.city}, ${market.state}`;
      const stats = await provider.getMarketStats(location);

      if (!stats) {
        console.warn('[App] No stats found for market:', location);
        return;
      }

      // Transform to MarketPriceData and add historical data
      const marketId = market.id;
      const marketName = market.name;
      const marketData = transformToMarketPriceData(marketId, marketName, stats);
      addHistoricalData(marketData, stats);

      console.log('[App] Setting selected market:', marketData);
      console.log('[App] Rental data available?', {
        hasRentalData: !!marketData.historicalRentals,
        rentalDataLength: marketData.historicalRentals?.length || 0,
        currentRent: marketData.currentRent
      });
      setSelectedMarket(marketData);
    } catch (error) {
      console.error('[App] Failed to load market data:', error);
    }
  };

  const handleToggleFavorite = async (marketId: string, marketName: string) => {
    // Prompt login if user is not authenticated
    if (!user) {
      setShowLoginModal(true);
      return;
    }

    console.log('[App] Toggling favorite:', marketId, marketName);
    const result = await toggleFavorite(marketId, marketName);

    if (result) {
      console.log(
        `[App] Favorite ${result.action === 'added' ? 'added' : 'removed'}:`,
        marketName
      );
    }
  };

  const handleSelectFavorite = async (marketId: string, marketName: string) => {
    console.log('[App] Selected favorite from panel:', marketId, marketName);

    try {
      const provider = createProvider();
      const providerType = getProviderType();

      // Wait for CSV provider to load data if needed
      if (providerType === 'csv' && provider instanceof CSVProvider) {
        await provider.waitForDataLoad();
      }

      // Get market stats from provider
      const stats = await provider.getMarketStats(marketName);

      if (!stats) {
        console.warn('[App] No stats found for favorite:', marketName);
        return;
      }

      // Transform to MarketPriceData and add historical data
      const marketData = transformToMarketPriceData(marketId, marketName, stats);
      addHistoricalData(marketData, stats);

      console.log('[App] Setting selected market from favorite:', marketData);
      console.log('[App] Rental data available?', {
        hasRentalData: !!marketData.historicalRentals,
        rentalDataLength: marketData.historicalRentals?.length || 0,
        currentRent: marketData.currentRent
      });
      setSelectedMarket(marketData);
    } catch (error) {
      console.error('[App] Failed to load favorite market data:', error);
    }
  };

  const handleAddToComparison = (market: MarketPriceData) => {
    // Don't add if already in comparison or is the selected market
    if (selectedMarket && market.marketId === selectedMarket.marketId) {
      alert('This is already the primary market being displayed');
      return;
    }

    if (comparisonMarkets.some(m => m.marketId === market.marketId)) {
      alert('This market is already in the comparison');
      return;
    }

    if (comparisonMarkets.length >= 5) {
      alert('Maximum of 5 comparison markets allowed');
      return;
    }

    console.log('[App] Adding market to comparison:', market.marketName);
    setComparisonMarkets([...comparisonMarkets, market]);
  };

  const handleRemoveFromComparison = (marketId: string) => {
    console.log('[App] Removing market from comparison:', marketId);
    setComparisonMarkets(comparisonMarkets.filter(m => m.marketId !== marketId));
  };

  const handleClearComparison = () => {
    console.log('[App] Clearing all comparison markets');
    setComparisonMarkets([]);
  };

  const handleAddToComparisonFromSearch = async (market: Market) => {
    console.log('[App] Adding market to comparison from search:', market);

    // Don't add if already in comparison or is the selected market
    if (selectedMarket && market.id === selectedMarket.marketId) {
      alert('This is already the primary market being displayed');
      return;
    }

    if (comparisonMarkets.some(m => m.marketId === market.id)) {
      alert('This market is already in the comparison');
      return;
    }

    if (comparisonMarkets.length >= 5) {
      alert('Maximum of 5 comparison markets allowed');
      return;
    }

    try {
      const provider = createProvider();
      const providerType = getProviderType();

      // Wait for CSV provider to load data if needed
      if (providerType === 'csv' && provider instanceof CSVProvider) {
        await provider.waitForDataLoad();
      }

      // Get market stats from provider
      const location = `${market.city}, ${market.state}`;
      const stats = await provider.getMarketStats(location);

      if (!stats) {
        console.warn('[App] No stats found for market:', location);
        alert(`Could not load data for ${market.name}`);
        return;
      }

      // Transform to MarketPriceData and add historical data
      const marketId = market.id;
      const marketName = market.name;
      const marketData = transformToMarketPriceData(marketId, marketName, stats);
      addHistoricalData(marketData, stats);

      console.log('[App] Adding market to comparison:', marketData.marketName);
      setComparisonMarkets([...comparisonMarkets, marketData]);
    } catch (error) {
      console.error('[App] Failed to load market data for comparison:', error);
      alert(`Failed to load data for ${market.name}`);
    }
  };

  // Render mobile or desktop layout
  if (isMobile) {
    // MOBILE LAYOUT (Google Finance style)
    return (
      <div className="min-h-screen bg-gray-50 dark:bg-slate-900 pb-20">
        {/* Mobile Header */}
        <MobileHeader
          user={user}
          authLoading={authLoading}
          onSignIn={() => setShowLoginModal(true)}
          onSignOut={logout}
          onShowSettings={() => setShowMobileSettings(true)}
        />

        {/* CSV Loading Progress (Mobile) */}
        {dataLoading && loadingProgress > 0 && loadingProgress < 100 && (
          <div className="mx-4 mt-4 bg-blue-50 dark:bg-blue-900/30 border border-blue-200 dark:border-blue-800 rounded-lg p-4 animate-fadeIn">
            <div className="flex items-center gap-3 mb-2">
              <div className="animate-spin rounded-full h-5 w-5 border-b-2 border-blue-600 dark:border-blue-400"></div>
              <span className="text-sm font-medium text-blue-900 dark:text-blue-100">{loadingMessage}</span>
            </div>
            <div className="w-full bg-blue-200 dark:bg-blue-800 rounded-full h-2 overflow-hidden">
              <div
                className="bg-blue-600 dark:bg-blue-400 h-2 transition-all duration-300 ease-out"
                style={{ width: `${loadingProgress}%` }}
              />
            </div>
            <div className="text-xs text-blue-700 dark:text-blue-300 mt-1 text-right">{loadingProgress}%</div>
          </div>
        )}

        {/* Carousel - Show Favorites if logged in with favorites, otherwise Featured Markets */}
        <div className="pt-4 pb-2">
          {user && favorites.length > 0 ? (
            <FavoritesCarousel
              favorites={favorites}
              selectedMarketId={selectedMarket?.marketId}
              onSelectMarket={handleSelectFavorite}
              onAddToComparison={handleAddToComparison}
            />
          ) : (
            <FeaturedMarketsCarousel
              markets={marketData}
              selectedMarketId={selectedMarket?.marketId}
              onSelectMarket={handleMarketClick}
              onAddToComparison={handleAddToComparison}
              loading={dataLoading}
            />
          )}
        </div>

        {/* Main Chart Area */}
        {selectedMarket && (
          <div className="px-4 pt-2 pb-4">
            <div className="mb-3 space-y-2">
              <div className="flex items-center justify-between">
                <div className="flex items-center gap-2">
                  <h2 className="text-xl font-semibold text-gray-900 dark:text-white">
                    {selectedMarket.marketName}
                  </h2>
                  <button
                    onClick={() => handleToggleFavorite(selectedMarket.marketId, selectedMarket.marketName)}
                    className={
                      isFavorited(selectedMarket.marketId)
                        ? 'text-yellow-600 dark:text-yellow-400 hover:text-yellow-800 dark:hover:text-yellow-300 text-xl'
                        : 'text-blue-600 dark:text-blue-400 hover:text-blue-900 dark:hover:text-blue-300 text-xl'
                    }
                    title={isFavorited(selectedMarket.marketId) ? 'Remove from favorites' : 'Add to favorites'}
                  >
                    {isFavorited(selectedMarket.marketId) ? '★' : '☆'}
                  </button>
                </div>
                <TimeRangeSelector
                  selected={timeRange}
                  onChange={(range) => setTimeRange(range as TimeRange)}
                />
              </div>

              {/* Rental overlay toggle - only show if rental data is available */}
              {selectedMarket.historicalRentals && selectedMarket.historicalRentals.length > 0 && (
                <button
                  onClick={() => setShowRentalOverlay(!showRentalOverlay)}
                  className={`text-xs px-3 py-1.5 rounded-full font-medium transition-colors ${
                    showRentalOverlay
                      ? 'bg-amber-100 dark:bg-amber-900/30 text-amber-800 dark:text-amber-300 hover:bg-amber-200 dark:hover:bg-amber-900/50'
                      : 'bg-gray-100 dark:bg-slate-700 text-gray-600 dark:text-gray-300 hover:bg-gray-200 dark:hover:bg-slate-600'
                  }`}
                >
                  {showRentalOverlay ? '✓ Showing Rentals' : '+ Show Rentals'}
                </button>
              )}
            </div>

            {/* Current Price Display */}
            <div className="mb-4">
              <div className="text-3xl font-bold text-gray-900 dark:text-white">
                {formatPrice(selectedMarket.currentPrice)}
              </div>
              <div className={`text-sm font-medium ${
                selectedMarket.changeDirection === 'up' ? 'text-green-600 dark:text-green-400' : 'text-red-600 dark:text-red-400'
              }`}>
                {selectedMarket.changeDirection === 'up' ? '↑' : '↓'} {formatPercentage(selectedMarket.changeDirection === 'up' ? selectedMarket.priceChange : -Math.abs(selectedMarket.priceChange))}
              </div>
            </div>

            <PriceChart
              data={selectedMarket.historicalData}
              timeRange={timeRange}
              primaryMarketName={selectedMarket.marketName}
              comparisonMarkets={comparisonMarkets.map((market, index) => ({
                marketName: market.marketName,
                data: market.historicalData,
                color: COMPARISON_COLORS[(index + 1) % COMPARISON_COLORS.length],
              }))}
              rentalData={selectedMarket.historicalRentals}
              showRentalOverlay={showRentalOverlay}
            />
          </div>
        )}

        {/* Error Message */}
        {error && (
          <div className="mx-4 mt-4 bg-yellow-50 dark:bg-yellow-900/30 border border-yellow-200 dark:border-yellow-800 rounded-lg p-3">
            <div className="flex items-start gap-2">
              <span className="text-yellow-600 dark:text-yellow-400">⚠️</span>
              <div className="flex-1">
                <p className="text-xs font-medium text-yellow-900 dark:text-yellow-100">Data Loading Issue</p>
                <p className="text-xs text-yellow-800 dark:text-yellow-200 mt-1">{error}</p>
              </div>
            </div>
          </div>
        )}

        {/* Bottom Search Bar */}
        <BottomSearchBar
          onSelectMarket={handleSelectMarket}
          onAddToComparison={handleAddToComparisonFromSearch}
        />

        {/* Login Modal */}
        {showLoginModal && (
          <div className="fixed inset-0 bg-black bg-opacity-50 flex items-center justify-center z-50 p-4">
            <div className="bg-white dark:bg-slate-800 rounded-lg shadow-xl max-w-md w-full p-6 relative animate-fadeIn">
              <button
                onClick={() => setShowLoginModal(false)}
                className="absolute top-4 right-4 text-gray-400 dark:text-gray-500 hover:text-gray-600 dark:hover:text-gray-300"
              >
                <svg className="w-6 h-6" fill="none" stroke="currentColor" viewBox="0 0 24 24">
                  <path strokeLinecap="round" strokeLinejoin="round" strokeWidth={2} d="M6 18L18 6M6 6l12 12" />
                </svg>
              </button>
              <div className="text-center">
                <h2 className="text-2xl font-bold text-gray-900 dark:text-white mb-2">Sign In</h2>
                <p className="text-gray-600 dark:text-gray-300 mb-6">
                  Sign in to save your favorite markets and sync across devices
                </p>
                <button
                  onClick={async () => {
                    try {
                      await signInWithGoogle();
                      setShowLoginModal(false);
                    } catch (error) {
                      console.error('Login failed:', error);
                    }
                  }}
                  className="w-full flex items-center justify-center gap-3 px-6 py-3 bg-white dark:bg-slate-700 border-2 border-gray-300 dark:border-slate-600 rounded-lg font-medium text-gray-700 dark:text-gray-200 hover:bg-gray-50 dark:hover:bg-slate-600 hover:border-gray-400 dark:hover:border-slate-500 transition-all shadow-sm hover:shadow"
                >
                  <svg className="w-5 h-5" viewBox="0 0 24 24">
                    <path
                      fill="#4285F4"
                      d="M22.56 12.25c0-.78-.07-1.53-.2-2.25H12v4.26h5.92c-.26 1.37-1.04 2.53-2.21 3.31v2.77h3.57c2.08-1.92 3.28-4.74 3.28-8.09z"
                    />
                    <path
                      fill="#34A853"
                      d="M12 23c2.97 0 5.46-.98 7.28-2.66l-3.57-2.77c-.98.66-2.23 1.06-3.71 1.06-2.86 0-5.29-1.93-6.16-4.53H2.18v2.84C3.99 20.53 7.7 23 12 23z"
                    />
                    <path
                      fill="#FBBC05"
                      d="M5.84 14.09c-.22-.66-.35-1.36-.35-2.09s.13-1.43.35-2.09V7.07H2.18C1.43 8.55 1 10.22 1 12s.43 3.45 1.18 4.93l2.85-2.22.81-.62z"
                    />
                    <path
                      fill="#EA4335"
                      d="M12 5.38c1.62 0 3.06.56 4.21 1.64l3.15-3.15C17.45 2.09 14.97 1 12 1 7.7 1 3.99 3.47 2.18 7.07l3.66 2.84c.87-2.6 3.3-4.53 6.16-4.53z"
                    />
                  </svg>
                  Continue with Google
                </button>
                <p className="text-xs text-gray-500 dark:text-gray-400 mt-4">
                  No account required - sign in with your Google account
                </p>
              </div>
            </div>
          </div>
        )}

        {/* Mobile Settings Modal */}
        <MobileSettingsModal
          isOpen={showMobileSettings}
          onClose={() => setShowMobileSettings(false)}
          onDataChange={() => window.location.reload()}
        />
      </div>
    );
  }

  // DESKTOP LAYOUT (Original layout)
  return (
    <div className="min-h-screen bg-gray-50 dark:bg-slate-900">
      {/* Header */}
      <header className="bg-white dark:bg-slate-800 shadow-sm dark:shadow-slate-900/50">
        <div className="max-w-7xl mx-auto px-4 py-4 sm:px-6 lg:px-8">
          <div className="flex items-center justify-between">
            <div className="flex items-center gap-3">
              <img src="/assets/ccc-logo.png" alt="CCC Logo" className="h-8 w-auto" />
              <h1 className="text-2xl font-bold">
                <span className="text-gray-900 dark:text-white">Market</span>{' '}
                <span className="text-blue-600 dark:text-blue-400">Pulse</span>
              </h1>
            </div>
            <div className="flex items-center gap-4">
              {authLoading ? (
                <div className="text-sm text-gray-500 dark:text-gray-400">Loading...</div>
              ) : user ? (
                <>
                  <div className="text-sm text-gray-700 dark:text-gray-300">
                    {user.displayName || user.email}
                  </div>
                  <button
                    onClick={logout}
                    className="px-4 py-2 text-sm font-medium text-gray-700 dark:text-gray-300 hover:text-gray-900 dark:hover:text-white hover:bg-gray-100 dark:hover:bg-slate-700 rounded-lg transition-colors"
                  >
                    Sign Out
                  </button>
                </>
              ) : (
                <button
                  onClick={() => setShowLoginModal(true)}
                  className="px-6 py-2.5 text-sm font-semibold text-white bg-blue-600 dark:bg-blue-500 hover:bg-blue-700 dark:hover:bg-blue-600 rounded-lg transition-colors shadow-sm hover:shadow-md"
                >
                  Sign In
                </button>
              )}
            </div>
          </div>
        </div>
      </header>

      {/* Main Content */}
      <main className="max-w-7xl mx-auto px-4 py-4 sm:py-6 sm:px-6 lg:px-8">
        <div className="grid grid-cols-1 lg:grid-cols-4 gap-4 sm:gap-6">
          {/* Sidebar */}
          <aside className="lg:col-span-1 space-y-4 sm:space-y-6 contents lg:block">
            <div className="order-1">
              <MarketSearch
                onSelectMarket={handleSelectMarket}
                onAddToComparison={handleAddToComparisonFromSearch}
              />
            </div>
            {user && (
              <div className="order-2">
                <FavoritesPanel onSelectMarket={handleSelectFavorite} onAddToComparison={handleAddToComparison} />
              </div>
            )}
            <div className="order-4 lg:order-3">
              <SettingsPanel onDataChange={() => window.location.reload()} />
            </div>
          </aside>

          {/* Main Content Area */}
          <div className="lg:col-span-3 space-y-4 sm:space-y-6 order-3 lg:order-4">
            {/* CSV Loading Progress (Desktop) */}
            {dataLoading && loadingProgress > 0 && loadingProgress < 100 && (
              <div className="bg-blue-50 dark:bg-blue-900/30 border border-blue-200 dark:border-blue-800 rounded-lg p-4 animate-slideIn">
                <div className="flex items-center gap-3 mb-3">
                  <div className="animate-spin rounded-full h-6 w-6 border-b-2 border-blue-600 dark:border-blue-400"></div>
                  <span className="text-sm font-medium text-blue-900 dark:text-blue-100">{loadingMessage}</span>
                </div>
                <div className="w-full bg-blue-200 dark:bg-blue-800 rounded-full h-2.5 overflow-hidden">
                  <div
                    className="bg-blue-600 dark:bg-blue-400 h-2.5 transition-all duration-300 ease-out"
                    style={{ width: `${loadingProgress}%` }}
                  />
                </div>
                <div className="text-xs text-blue-700 dark:text-blue-300 mt-2 text-right">{loadingProgress}%</div>
              </div>
            )}

            {/* Error Message */}
            {error && (
              <div className="bg-yellow-50 dark:bg-yellow-900/30 border border-yellow-200 dark:border-yellow-800 rounded-lg p-4 animate-slideIn">
                <div className="flex items-start gap-3">
                  <span className="text-yellow-600 dark:text-yellow-400 text-xl flex-shrink-0">⚠️</span>
                  <div className="flex-1">
                    <p className="text-sm font-medium text-yellow-900 dark:text-yellow-100 mb-1">
                      Data Loading Issue
                    </p>
                    <p className="text-sm text-yellow-800 dark:text-yellow-200">
                      {error}
                    </p>
                    <p className="text-xs text-yellow-700 dark:text-yellow-300 mt-2">
                      Showing sample data for demonstration.
                    </p>
                  </div>
                </div>
              </div>
            )}

            {/* Market Cards Grid */}
            <section>
              <h2 className="text-xl font-semibold text-gray-900 dark:text-white mb-4">
                Featured Markets
              </h2>

              {/* Loading State */}
              {dataLoading && (
                <div className="grid grid-cols-1 md:grid-cols-2 lg:grid-cols-3 gap-4">
                  <MarketCardSkeletonGrid count={6} />
                </div>
              )}

              {/* Market Data */}
              {!dataLoading && marketData.length > 0 && (
                <div className="grid grid-cols-1 md:grid-cols-2 lg:grid-cols-3 gap-4 stagger-animation">
                  {marketData.map((market) => (
                    <MarketCard
                      key={market.marketId}
                      market={market}
                      onClick={() => handleMarketClick(market)}
                      onToggleFavorite={() => handleToggleFavorite(market.marketId, market.marketName)}
                      isFavorited={isFavorited(market.marketId)}
                      onAddToComparison={() => handleAddToComparison(market)}
                    />
                  ))}
                </div>
              )}

              {/* No Data State */}
              {!dataLoading && marketData.length === 0 && (
                <div className="bg-gray-50 dark:bg-slate-800 rounded-lg p-8 text-center">
                  <p className="text-gray-500 dark:text-gray-400">No market data available</p>
                </div>
              )}
            </section>

            {/* Chart Section */}
            {selectedMarket && (
              <section className="space-y-3 sm:space-y-4 animate-fadeIn">
                <div className="flex flex-col sm:flex-row sm:items-center sm:justify-between gap-3">
                  <div className="flex items-center gap-3">
                    <h2 className="text-lg sm:text-xl font-semibold text-gray-900 dark:text-white">
                      {selectedMarket.marketName}
                      {comparisonMarkets.length > 0 && (
                        <span className="text-sm text-gray-500 dark:text-gray-400 ml-2">
                          vs {comparisonMarkets.length} {comparisonMarkets.length === 1 ? 'market' : 'markets'}
                        </span>
                      )}
                    </h2>
                    <button
                      onClick={() => handleToggleFavorite(selectedMarket.marketId, selectedMarket.marketName)}
                      className={
                        isFavorited(selectedMarket.marketId)
                          ? 'text-yellow-600 dark:text-yellow-400 hover:text-yellow-800 dark:hover:text-yellow-300 hover:bg-yellow-50 dark:hover:bg-yellow-900/30 font-medium text-lg px-3 py-1.5 rounded transition-all hover:scale-110'
                          : 'text-blue-600 dark:text-blue-400 hover:text-blue-900 dark:hover:text-blue-300 hover:bg-blue-50 dark:hover:bg-blue-900/30 font-medium text-lg px-3 py-1.5 rounded transition-all hover:scale-110'
                      }
                      title={isFavorited(selectedMarket.marketId) ? 'Remove from favorites' : 'Add to favorites'}
                    >
                      {isFavorited(selectedMarket.marketId) ? '★' : '☆'}
                    </button>
                  </div>
                  <div className="flex items-center gap-3">
                    {/* Rental overlay toggle - only show if rental data is available */}
                    {selectedMarket.historicalRentals && selectedMarket.historicalRentals.length > 0 && (
                      <button
                        onClick={() => setShowRentalOverlay(!showRentalOverlay)}
                        className={`text-xs sm:text-sm px-3 py-1.5 rounded-full font-medium transition-colors ${
                          showRentalOverlay
                            ? 'bg-amber-100 dark:bg-amber-900/30 text-amber-800 dark:text-amber-300 hover:bg-amber-200 dark:hover:bg-amber-900/50'
                            : 'bg-gray-100 dark:bg-slate-700 text-gray-600 dark:text-gray-300 hover:bg-gray-200 dark:hover:bg-slate-600'
                        }`}
                      >
                        {showRentalOverlay ? '✓ Showing Rentals' : '+ Show Rentals'}
                      </button>
                    )}
                    <TimeRangeSelector
                      selected={timeRange}
                      onChange={(range) => setTimeRange(range as TimeRange)}
                    />
                  </div>
                </div>

                {/* Comparison Panel */}
                {comparisonMarkets.length > 0 && (
                  <div className="bg-purple-50 dark:bg-purple-900/30 border border-purple-200 dark:border-purple-800 rounded-lg p-3">
                    <div className="flex items-start justify-between gap-2">
                      <div className="flex-1">
                        <div className="flex items-center gap-2 mb-2">
                          <span className="text-sm font-medium text-purple-900 dark:text-purple-100">
                            ⚖️ Comparing with:
                          </span>
                        </div>
                        <div className="flex flex-wrap gap-2">
                          {comparisonMarkets.map((market, index) => (
                            <div
                              key={market.marketId}
                              className="inline-flex items-center gap-2 bg-white dark:bg-slate-800 border border-purple-200 dark:border-purple-700 rounded px-2 py-1"
                            >
                              <div
                                className="w-3 h-3 rounded-full"
                                style={{ backgroundColor: COMPARISON_COLORS[(index + 1) % COMPARISON_COLORS.length] }}
                              />
                              <span className="text-sm text-gray-900 dark:text-gray-100">{market.marketName}</span>
                              <button
                                onClick={() => handleRemoveFromComparison(market.marketId)}
                                className="text-gray-400 dark:text-gray-500 hover:text-red-600 dark:hover:text-red-400 transition-colors"
                                title="Remove from comparison"
                              >
                                ×
                              </button>
                            </div>
                          ))}
                        </div>
                      </div>
                      <button
                        onClick={handleClearComparison}
                        className="text-xs text-purple-600 dark:text-purple-400 hover:text-purple-800 dark:hover:text-purple-300 font-medium whitespace-nowrap"
                      >
                        Clear All
                      </button>
                    </div>
                  </div>
                )}

                <PriceChart
                  data={selectedMarket.historicalData}
                  timeRange={timeRange}
                  primaryMarketName={selectedMarket.marketName}
                  comparisonMarkets={comparisonMarkets.map((market, index) => ({
                    marketName: market.marketName,
                    data: market.historicalData,
                    color: COMPARISON_COLORS[(index + 1) % COMPARISON_COLORS.length],
                  }))}
                  rentalData={selectedMarket.historicalRentals}
                  showRentalOverlay={showRentalOverlay}
                />
              </section>
            )}
          </div>
        </div>
      </main>

      {/* Footer */}
      <footer className="bg-white dark:bg-slate-800 border-t border-gray-200 dark:border-slate-700 mt-12">
        <div className="max-w-7xl mx-auto px-4 py-6 sm:px-6 lg:px-8">
          <p className="text-center text-sm text-gray-500 dark:text-gray-400">
            Market Pulse <span className="text-gray-400 dark:text-gray-500">| v0.6.0</span>
          </p>
        </div>
      </footer>

      {/* Login Modal */}
      {showLoginModal && (
        <div className="fixed inset-0 bg-black bg-opacity-50 flex items-center justify-center z-50 p-4">
          <div className="bg-white dark:bg-slate-800 rounded-lg shadow-xl max-w-md w-full p-6 relative animate-fadeIn">
            <button
              onClick={() => setShowLoginModal(false)}
              className="absolute top-4 right-4 text-gray-400 dark:text-gray-500 hover:text-gray-600 dark:hover:text-gray-300"
            >
              <svg className="w-6 h-6" fill="none" stroke="currentColor" viewBox="0 0 24 24">
                <path strokeLinecap="round" strokeLinejoin="round" strokeWidth={2} d="M6 18L18 6M6 6l12 12" />
              </svg>
            </button>
            <div className="text-center">
              <h2 className="text-2xl font-bold text-gray-900 dark:text-white mb-2">Sign In</h2>
              <p className="text-gray-600 dark:text-gray-300 mb-6">
                Sign in to save your favorite markets and sync across devices
              </p>
              <button
                onClick={async () => {
                  try {
                    await signInWithGoogle();
                    setShowLoginModal(false);
                  } catch (error) {
                    console.error('Login failed:', error);
                  }
                }}
                className="w-full flex items-center justify-center gap-3 px-6 py-3 bg-white dark:bg-slate-700 border-2 border-gray-300 dark:border-slate-600 rounded-lg font-medium text-gray-700 dark:text-gray-200 hover:bg-gray-50 dark:hover:bg-slate-600 hover:border-gray-400 dark:hover:border-slate-500 transition-all shadow-sm hover:shadow"
              >
                <svg className="w-5 h-5" viewBox="0 0 24 24">
                  <path
                    fill="#4285F4"
                    d="M22.56 12.25c0-.78-.07-1.53-.2-2.25H12v4.26h5.92c-.26 1.37-1.04 2.53-2.21 3.31v2.77h3.57c2.08-1.92 3.28-4.74 3.28-8.09z"
                  />
                  <path
                    fill="#34A853"
                    d="M12 23c2.97 0 5.46-.98 7.28-2.66l-3.57-2.77c-.98.66-2.23 1.06-3.71 1.06-2.86 0-5.29-1.93-6.16-4.53H2.18v2.84C3.99 20.53 7.7 23 12 23z"
                  />
                  <path
                    fill="#FBBC05"
                    d="M5.84 14.09c-.22-.66-.35-1.36-.35-2.09s.13-1.43.35-2.09V7.07H2.18C1.43 8.55 1 10.22 1 12s.43 3.45 1.18 4.93l2.85-2.22.81-.62z"
                  />
                  <path
                    fill="#EA4335"
                    d="M12 5.38c1.62 0 3.06.56 4.21 1.64l3.15-3.15C17.45 2.09 14.97 1 12 1 7.7 1 3.99 3.47 2.18 7.07l3.66 2.84c.87-2.6 3.3-4.53 6.16-4.53z"
                  />
                </svg>
                Continue with Google
              </button>
              <p className="text-xs text-gray-500 dark:text-gray-400 mt-4">
                No account required - sign in with your Google account
              </p>
            </div>
          </div>
        </div>
      )}
    </div>
  );
}

export default App;<|MERGE_RESOLUTION|>--- conflicted
+++ resolved
@@ -82,49 +82,12 @@
 
   // Favorites hook
   const { favorites, loading: favoritesLoading, toggleFavorite, isFavorited } = useFavorites();
-<<<<<<< HEAD
-
-  // Debug: Log state changes to diagnose pre-selection issue
-  useEffect(() => {
-    console.log('[App] State changed:', {
-      user: user?.email || 'not logged in',
-      dataLoading,
-      favoritesLoading,
-      selectedMarket: selectedMarket?.marketName || 'none',
-      favoritesCount: favorites.length,
-      marketDataCount: marketData.length
-    });
-  }, [user, dataLoading, favoritesLoading, selectedMarket, favorites.length, marketData.length]);
 
   // Pre-selection logic: Select first favorite (if logged in with favorites) or first featured market
   useEffect(() => {
-    console.log('[App] Pre-selection effect running. Conditions:', {
-      dataLoading,
-      selectedMarket: selectedMarket?.marketName || 'none',
-      user: user?.email || 'not logged in',
-      favoritesLoading,
-      favoritesCount: favorites.length
-    });
-
-    // Only run when data is loaded and no market is selected yet
-    if (dataLoading || selectedMarket) {
-      console.log('[App] Early return - dataLoading or market already selected');
-      return;
-    }
-
-    // If user is logged in, wait for favorites to load
-    if (user && favoritesLoading) {
-      console.log('[App] Waiting for favorites to load before pre-selecting market...');
-      return;
-    }
-=======
-
-  // Pre-selection logic: Select first favorite (if logged in with favorites) or first featured market
-  useEffect(() => {
 
     // Only run when data is loaded, auth is loaded, favorites are loaded, and no market is selected yet
     if (dataLoading || selectedMarket) return;
->>>>>>> e3316426
 
     // Wait for auth to initialize before making any selection decisions
     if (authLoading) return;
